--- conflicted
+++ resolved
@@ -27,15 +27,9 @@
 
 """
 
-<<<<<<< HEAD
-import hgvs
-import hgvs.utils
-from pyfaidx import Genome
-=======
 import pyhgvs as hgvs
 import pyhgvs.utils as hgvs_utils
-from pygr.seqdb import SequenceFileDB
->>>>>>> aebe5bd9
+from pyfaidx import Fasta
 
 # Read genome sequence using pyfaidx.
 genome = Genome('/tmp/hg19.fa')
